use std::ops::Mul;
use std::ops::MulAssign;

use num_traits::One;
<<<<<<< HEAD
use rayon::prelude::*;
=======
>>>>>>> 751aa0fa
use twenty_first::math::traits::FiniteField;
use twenty_first::math::traits::PrimitiveRootOfUnity;
use twenty_first::prelude::*;

use crate::error::ArithmeticDomainError;

type Result<T> = std::result::Result<T, ArithmeticDomainError>;

#[derive(Debug, Copy, Clone, Eq, PartialEq)]
pub struct ArithmeticDomain {
    pub offset: BFieldElement,
    pub generator: BFieldElement,
    pub length: usize,
}

impl ArithmeticDomain {
    /// Create a new domain with the given length.
    /// No offset is applied, but can be added through [`with_offset()`](Self::with_offset).
    ///
    /// # Errors
    ///
    /// Errors if the domain length is not a power of 2.
    pub fn of_length(length: usize) -> Result<Self> {
        let domain = Self {
            offset: bfe!(1),
            generator: Self::generator_for_length(length as u64)?,
            length,
        };
        Ok(domain)
    }

    /// Set the offset of the domain.
    #[must_use]
    pub fn with_offset(mut self, offset: BFieldElement) -> Self {
        self.offset = offset;
        self
    }

    /// Derive a generator for a domain of the given length.
    ///
    /// # Errors
    ///
    /// Errors if the domain length is not a power of 2.
    pub fn generator_for_length(domain_length: u64) -> Result<BFieldElement> {
        let error = ArithmeticDomainError::PrimitiveRootNotSupported(domain_length);
        BFieldElement::primitive_root_of_unity(domain_length).ok_or(error)
    }

    pub fn evaluate<FF>(&self, polynomial: &Polynomial<FF>) -> Vec<FF>
    where
        FF: FiniteField + MulAssign<BFieldElement> + From<BFieldElement>,
    {
        // The limitation arises in `Polynomial::fast_coset_evaluate` in dependency `twenty-first`.
        let batch_evaluation_is_possible = self.length >= polynomial.coefficients.len();
        if batch_evaluation_is_possible {
            polynomial.fast_coset_evaluate(self.offset.into(), self.generator, self.length)
        } else {
            self.evaluate_in_every_point_individually(polynomial)
        }
    }

    fn evaluate_in_every_point_individually<FF>(&self, polynomial: &Polynomial<FF>) -> Vec<FF>
    where
        FF: FiniteField + MulAssign<BFieldElement> + From<BFieldElement>,
    {
        self.domain_values()
<<<<<<< HEAD
            .par_iter()
            .map(|&v| polynomial.evaluate(&v.into()))
=======
            .iter()
            .map(|&v| polynomial.evaluate(v.into()))
>>>>>>> 751aa0fa
            .collect()
    }

    pub fn interpolate<FF>(&self, values: &[FF]) -> Polynomial<FF>
    where
<<<<<<< HEAD
        FF: FiniteField + MulAssign<BFieldElement> + From<BFieldElement>,
    {
        Polynomial::fast_coset_interpolate(self.offset.into(), self.generator, values)
=======
        FF: FiniteField
            + MulAssign<BFieldElement>
            + Mul<BFieldElement, Output = FF>
            + From<BFieldElement>,
    {
        // generic type made explicit to avoid performance regressions due to auto-conversion
        Polynomial::fast_coset_interpolate::<BFieldElement>(self.offset, self.generator, values)
>>>>>>> 751aa0fa
    }

    pub fn low_degree_extension<FF>(&self, codeword: &[FF], target_domain: Self) -> Vec<FF>
    where
        FF: FiniteField
            + MulAssign<BFieldElement>
            + Mul<BFieldElement, Output = FF>
            + From<BFieldElement>,
    {
        target_domain.evaluate(&self.interpolate(codeword))
    }

    pub fn domain_value(&self, index: u32) -> BFieldElement {
        self.generator.mod_pow_u32(index) * self.offset
    }

    pub fn domain_values(&self) -> Vec<BFieldElement> {
        let mut accumulator = bfe!(1);
        let mut domain_values = Vec::with_capacity(self.length);

        for _ in 0..self.length {
            domain_values.push(accumulator * self.offset);
            accumulator *= self.generator;
        }
        assert!(
            accumulator.is_one(),
            "length must be the order of the generator"
        );
        domain_values
    }

    pub(crate) fn halve(&self) -> Result<Self> {
        if self.length < 2 {
            return Err(ArithmeticDomainError::TooSmallForHalving(self.length));
        }
        let domain = Self {
            offset: self.offset.square(),
            generator: self.generator.square(),
            length: self.length / 2,
        };
        Ok(domain)
    }
}

#[cfg(test)]
mod tests {
    use assert2::let_assert;
    use itertools::Itertools;
    use proptest::prelude::*;
    use proptest_arbitrary_interop::arb;
    use test_strategy::proptest;

    use crate::shared_tests::*;

    use super::*;

    prop_compose! {
        fn arbitrary_domain()(
            length in (0_usize..17).prop_map(|x| 1 << x),
        )(
            domain in arbitrary_domain_of_length(length),
        ) -> ArithmeticDomain {
            domain
        }
    }

    prop_compose! {
        fn arbitrary_halveable_domain()(
            length in (2_usize..17).prop_map(|x| 1 << x),
        )(
            domain in arbitrary_domain_of_length(length),
        ) -> ArithmeticDomain {
            domain
        }
    }

    prop_compose! {
        fn arbitrary_domain_of_length(length: usize)(
            offset in arb(),
        ) -> ArithmeticDomain {
            ArithmeticDomain::of_length(length).unwrap().with_offset(offset)
        }
    }

    #[proptest]
    fn evaluate_empty_polynomial(
        #[strategy(arbitrary_domain())] domain: ArithmeticDomain,
        #[strategy(arbitrary_polynomial_of_degree(-1))] polynomial: Polynomial<XFieldElement>,
    ) {
        domain.evaluate(&polynomial);
    }

    #[proptest]
    fn evaluate_constant_polynomial(
        #[strategy(arbitrary_domain())] domain: ArithmeticDomain,
        #[strategy(arbitrary_polynomial_of_degree(0))] polynomial: Polynomial<XFieldElement>,
    ) {
        domain.evaluate(&polynomial);
    }

    #[proptest]
    fn evaluate_linear_polynomial(
        #[strategy(arbitrary_domain())] domain: ArithmeticDomain,
        #[strategy(arbitrary_polynomial_of_degree(1))] polynomial: Polynomial<XFieldElement>,
    ) {
        domain.evaluate(&polynomial);
    }

    #[proptest]
    fn evaluate_polynomial(
        #[strategy(arbitrary_domain())] domain: ArithmeticDomain,
        #[strategy(arbitrary_polynomial())] polynomial: Polynomial<XFieldElement>,
    ) {
        domain.evaluate(&polynomial);
    }

    #[test]
    fn domain_values() {
        let x_cubed_coefficients = [0, 0, 0, 1].map(BFieldElement::new).to_vec();
        let poly = Polynomial::new(x_cubed_coefficients.clone());

        for order in [4, 8, 32] {
            let generator = BFieldElement::primitive_root_of_unity(order).unwrap();
            let offset = BFieldElement::generator();
            let b_domain = ArithmeticDomain::of_length(order as usize)
                .unwrap()
                .with_offset(offset);

            let expected_b_values = (0..order)
                .map(|i| offset * generator.mod_pow(i))
                .collect_vec();
            let actual_b_values_1 = b_domain.domain_values();
            let actual_b_values_2 = (0..order as u32)
                .map(|i| b_domain.domain_value(i))
                .collect_vec();
            assert_eq!(
                expected_b_values, actual_b_values_1,
                "domain_values() generates the arithmetic domain's BFieldElement values"
            );
            assert_eq!(
                expected_b_values, actual_b_values_2,
                "domain_value() generates the given domain BFieldElement value"
            );

            let values = b_domain.evaluate(&poly);
            assert_ne!(values, x_cubed_coefficients);

            let interpolant = b_domain.interpolate(&values);
            assert_eq!(poly, interpolant);

            // Verify that batch-evaluated values match a manual evaluation
            for i in 0..order {
                assert_eq!(
                    poly.evaluate(b_domain.domain_value(i as u32)),
                    values[i as usize]
                );
            }
        }
    }

    #[test]
    fn low_degree_extension() {
        let short_domain_len = 32;
        let long_domain_len = 128;
        let unit_distance = long_domain_len / short_domain_len;

        let short_domain = ArithmeticDomain::of_length(short_domain_len).unwrap();
        let long_domain = ArithmeticDomain::of_length(long_domain_len).unwrap();

        let polynomial = Polynomial::new([1, 2, 3, 4].map(BFieldElement::new).to_vec());
        let short_codeword = short_domain.evaluate(&polynomial);
        let long_codeword = short_domain.low_degree_extension(&short_codeword, long_domain);

        assert_eq!(long_codeword.len(), long_domain_len);

        let long_codeword_sub_view = long_codeword
            .into_iter()
            .step_by(unit_distance)
            .collect_vec();
        assert_eq!(short_codeword, long_codeword_sub_view);
    }

    #[proptest]
    fn halving_domain_squares_all_points(
        #[strategy(arbitrary_halveable_domain())] domain: ArithmeticDomain,
    ) {
        let half_domain = domain.halve()?;
        prop_assert_eq!(domain.length / 2, half_domain.length);

        let domain_points = domain.domain_values();
        let half_domain_points = half_domain.domain_values();

        for (domain_point, halved_domain_point) in domain_points
            .into_iter()
            .zip(half_domain_points.into_iter())
        {
            prop_assert_eq!(domain_point.square(), halved_domain_point);
        }
    }

    #[test]
    fn too_small_domains_cannot_be_halved() {
        for i in [0, 1] {
            let domain = ArithmeticDomain::of_length(i).unwrap();
            let_assert!(Err(err) = domain.halve());
            assert!(ArithmeticDomainError::TooSmallForHalving(i) == err);
        }
    }
}<|MERGE_RESOLUTION|>--- conflicted
+++ resolved
@@ -1,11 +1,8 @@
+use itertools::Itertools;
 use std::ops::Mul;
 use std::ops::MulAssign;
 
 use num_traits::One;
-<<<<<<< HEAD
-use rayon::prelude::*;
-=======
->>>>>>> 751aa0fa
 use twenty_first::math::traits::FiniteField;
 use twenty_first::math::traits::PrimitiveRootOfUnity;
 use twenty_first::prelude::*;
@@ -56,47 +53,29 @@
 
     pub fn evaluate<FF>(&self, polynomial: &Polynomial<FF>) -> Vec<FF>
     where
-        FF: FiniteField + MulAssign<BFieldElement> + From<BFieldElement>,
-    {
-        // The limitation arises in `Polynomial::fast_coset_evaluate` in dependency `twenty-first`.
-        let batch_evaluation_is_possible = self.length >= polynomial.coefficients.len();
-        if batch_evaluation_is_possible {
-            polynomial.fast_coset_evaluate(self.offset.into(), self.generator, self.length)
-        } else {
-            self.evaluate_in_every_point_individually(polynomial)
-        }
-    }
-
-    fn evaluate_in_every_point_individually<FF>(&self, polynomial: &Polynomial<FF>) -> Vec<FF>
-    where
-        FF: FiniteField + MulAssign<BFieldElement> + From<BFieldElement>,
-    {
-        self.domain_values()
-<<<<<<< HEAD
-            .par_iter()
-            .map(|&v| polynomial.evaluate(&v.into()))
-=======
-            .iter()
-            .map(|&v| polynomial.evaluate(v.into()))
->>>>>>> 751aa0fa
-            .collect()
-    }
-
-    pub fn interpolate<FF>(&self, values: &[FF]) -> Polynomial<FF>
-    where
-<<<<<<< HEAD
-        FF: FiniteField + MulAssign<BFieldElement> + From<BFieldElement>,
-    {
-        Polynomial::fast_coset_interpolate(self.offset.into(), self.generator, values)
-=======
         FF: FiniteField
             + MulAssign<BFieldElement>
             + Mul<BFieldElement, Output = FF>
             + From<BFieldElement>,
     {
+        // The limitation arises in `Polynomial::fast_coset_evaluate` in dependency `twenty-first`.
+        let batch_evaluation_is_possible = self.length >= polynomial.coefficients.len();
+        if batch_evaluation_is_possible {
+            let (offset, generator, length) = (self.offset, self.generator, self.length);
+            polynomial.fast_coset_evaluate::<BFieldElement>(offset, generator, length)
+        } else {
+            let domain_values = self.domain_values().into_iter();
+            let domain_values = domain_values.map(FF::from).collect_vec();
+            polynomial.batch_evaluate(&domain_values)
+        }
+    }
+
+    pub fn interpolate<FF>(&self, values: &[FF]) -> Polynomial<FF>
+    where
+        FF: FiniteField + MulAssign<BFieldElement> + Mul<BFieldElement, Output = FF>,
+    {
         // generic type made explicit to avoid performance regressions due to auto-conversion
         Polynomial::fast_coset_interpolate::<BFieldElement>(self.offset, self.generator, values)
->>>>>>> 751aa0fa
     }
 
     pub fn low_degree_extension<FF>(&self, codeword: &[FF], target_domain: Self) -> Vec<FF>
